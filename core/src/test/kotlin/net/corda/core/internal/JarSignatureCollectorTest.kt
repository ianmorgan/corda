package net.corda.core.internal

import net.corda.core.JarSignatureTestUtils.createJar
import net.corda.core.JarSignatureTestUtils.generateKey
import net.corda.core.JarSignatureTestUtils.getJarSigners
import net.corda.core.JarSignatureTestUtils.signJar
import net.corda.core.JarSignatureTestUtils.updateJar
import net.corda.core.identity.Party
import net.corda.testing.core.ALICE_NAME
import net.corda.testing.core.BOB_NAME
import org.assertj.core.api.Assertions.assertThat
import org.junit.After
import org.junit.AfterClass
import org.junit.BeforeClass
import org.junit.Test
import java.nio.file.Files
import java.nio.file.Path
import kotlin.test.assertEquals
import kotlin.test.assertFailsWith

class JarSignatureCollectorTest {
    companion object {
        private val dir = Files.createTempDirectory(JarSignatureCollectorTest::class.simpleName)

        private const val FILENAME = "attachment.jar"
        private const val ALICE = "alice"
        private const val ALICE_PASS = "alicepass"
        private const val BOB = "bob"
        private const val BOB_PASS = "bobpass"
<<<<<<< HEAD
=======
        private const val CHARLIE = "Charlie"
        private const val CHARLIE_PASS = "charliepass"
>>>>>>> 16453ebf

        @BeforeClass
        @JvmStatic
        fun beforeClass() {
            dir.generateKey(ALICE, ALICE_PASS, ALICE_NAME.toString())
            dir.generateKey(BOB, BOB_PASS, BOB_NAME.toString())

            (dir / "_signable1").writeLines(listOf("signable1"))
            (dir / "_signable2").writeLines(listOf("signable2"))
            (dir / "_signable3").writeLines(listOf("signable3"))
        }

        @AfterClass
        @JvmStatic
        fun afterClass() {
            dir.deleteRecursively()
        }
    }

    private val List<Party>.keys get() = map { it.owningKey }

    @After
    fun tearDown() {
        dir.list {
            it.filter { !it.fileName.toString().startsWith("_") }.forEach(Path::deleteRecursively)
        }
        assertThat(dir.list()).hasSize(5)
    }

    @Test
    fun `empty jar has no signers`() {
        (dir / "META-INF").createDirectory() // At least one arg is required, and jar cvf conveniently ignores this.
        dir.createJar(FILENAME, "META-INF")
        assertEquals(emptyList(), dir.getJarSigners(FILENAME))

        signAsAlice()
        assertEquals(emptyList(), dir.getJarSigners(FILENAME)) // There needs to have been a file for ALICE to sign.
    }

    @Test
    fun `unsigned jar has no signers`() {
        dir.createJar(FILENAME, "_signable1")
        assertEquals(emptyList(), dir.getJarSigners(FILENAME))

        dir.updateJar(FILENAME, "_signable2")
        assertEquals(emptyList(), dir.getJarSigners(FILENAME))
    }

    @Test
    fun `one signer`() {
        dir.createJar(FILENAME, "_signable1", "_signable2")
        val key = signAsAlice()
        assertEquals(listOf(key), dir.getJarSigners(FILENAME))

        (dir / "my-dir").createDirectory()
        dir.updateJar(FILENAME, "my-dir")
        assertEquals(listOf(key), dir.getJarSigners(FILENAME)) // Unsigned directory is irrelevant.
    }

    @Test
    fun `two signers`() {
        dir.createJar(FILENAME, "_signable1", "_signable2")
        val key1 = signAsAlice()
        val key2 = signAsBob()

        assertEquals(setOf(key1, key2), dir.getJarSigners(FILENAME).toSet())
    }

    @Test
    fun `all files must be signed by the same set of signers`() {
        dir.createJar(FILENAME, "_signable1")
        val key1 = signAsAlice()
        assertEquals(listOf(key1), dir.getJarSigners(FILENAME))

        dir.updateJar(FILENAME, "_signable2")
        signAsBob()
        assertFailsWith<InvalidJarSignersException>(
                """
            Mismatch between signers [O=Alice Corp, L=Madrid, C=ES, O=Bob Plc, L=Rome, C=IT] for file _signable1
            and signers [O=Bob Plc, L=Rome, C=IT] for file _signable2.
            See https://docs.corda.net/design/data-model-upgrades/signature-constraints.html for details of the
            constraints applied to attachment signatures.
            """.trimIndent().replace('\n', ' ')
        ) { dir.getJarSigners(FILENAME) }
    }

    @Test
    fun `bad signature is caught even if the party would not qualify as a signer`() {
        (dir / "volatile").writeLines(listOf("volatile"))
        dir.createJar(FILENAME, "volatile")
        val key1 = signAsAlice()
        assertEquals(listOf(key1), dir.getJarSigners(FILENAME))

        (dir / "volatile").writeLines(listOf("garbage"))
        dir.updateJar(FILENAME, "volatile", "_signable1") // ALICE's signature on volatile is now bad.
        signAsBob()
        // The JDK doesn't care that BOB has correctly signed the whole thing, it won't let us process the entry with ALICE's bad signature:
        assertFailsWith<SecurityException> { dir.getJarSigners(FILENAME) }
    }

    private fun signAsAlice() = dir.signJar(FILENAME, ALICE, ALICE_PASS)
    private fun signAsBob() = dir.signJar(FILENAME, BOB, BOB_PASS)
}<|MERGE_RESOLUTION|>--- conflicted
+++ resolved
@@ -27,11 +27,8 @@
         private const val ALICE_PASS = "alicepass"
         private const val BOB = "bob"
         private const val BOB_PASS = "bobpass"
-<<<<<<< HEAD
-=======
         private const val CHARLIE = "Charlie"
         private const val CHARLIE_PASS = "charliepass"
->>>>>>> 16453ebf
 
         @BeforeClass
         @JvmStatic
