package net.corda.client.jackson

import com.fasterxml.jackson.core.JsonFactory
import com.fasterxml.jackson.databind.JsonNode
import com.fasterxml.jackson.databind.node.BinaryNode
import com.fasterxml.jackson.databind.node.IntNode
import com.fasterxml.jackson.databind.node.ObjectNode
import com.fasterxml.jackson.databind.node.TextNode
import com.fasterxml.jackson.dataformat.yaml.YAMLFactory
import com.fasterxml.jackson.module.kotlin.convertValue
import com.nhaarman.mockito_kotlin.any
import com.nhaarman.mockito_kotlin.doReturn
import com.nhaarman.mockito_kotlin.whenever
import net.corda.client.jackson.internal.childrenAs
import net.corda.client.jackson.internal.valueAs
import net.corda.core.contracts.*
import net.corda.core.cordapp.CordappProvider
import net.corda.core.crypto.*
import net.corda.core.crypto.CompositeKey
import net.corda.core.crypto.PartialMerkleTree.PartialTree
import net.corda.core.identity.*
import net.corda.core.internal.AbstractAttachment
import net.corda.core.internal.DigitalSignatureWithCert
import net.corda.core.node.NodeInfo
import net.corda.core.node.ServiceHub
import net.corda.core.node.services.AttachmentStorage
import net.corda.core.node.services.NetworkParametersStorage
import net.corda.core.serialization.CordaSerializable
import net.corda.core.serialization.SerializedBytes
import net.corda.core.serialization.serialize
import net.corda.core.transactions.CoreTransaction
import net.corda.core.transactions.SignedTransaction
import net.corda.core.transactions.TransactionBuilder
import net.corda.core.transactions.WireTransaction
import net.corda.core.utilities.*
import net.corda.finance.USD
import net.corda.nodeapi.internal.crypto.x509Certificates
import net.corda.testing.common.internal.testNetworkParameters
import net.corda.testing.contracts.DummyContract
import net.corda.testing.core.*
import net.corda.testing.internal.createNodeInfoAndSigned
import net.corda.testing.internal.rigorousMock
import org.assertj.core.api.Assertions.assertThat
import org.assertj.core.api.Assertions.assertThatThrownBy
import org.junit.Before
import org.junit.Rule
import org.junit.Test
import org.junit.runner.RunWith
import org.junit.runners.Parameterized
import org.junit.runners.Parameterized.Parameters
import java.math.BigInteger
import java.nio.charset.StandardCharsets.UTF_8
import java.security.PublicKey
import java.security.cert.CertPath
import java.security.cert.X509Certificate
import java.time.Instant
import java.util.*
import javax.security.auth.x500.X500Principal
import kotlin.collections.ArrayList

@RunWith(Parameterized::class)
class JacksonSupportTest(@Suppress("unused") private val name: String, factory: JsonFactory) {
    private companion object {
        val SEED: BigInteger = BigInteger.valueOf(20170922L)
        val ALICE_PUBKEY = TestIdentity(ALICE_NAME, 70).publicKey
        val BOB_PUBKEY = TestIdentity(BOB_NAME, 80).publicKey
        val DUMMY_NOTARY = TestIdentity(DUMMY_NOTARY_NAME, 20).party
        val MINI_CORP = TestIdentity(CordaX500Name("MiniCorp", "London", "GB"))

        @Parameters(name = "{0}")
        @JvmStatic
        fun factories() = arrayOf(arrayOf("JSON", JsonFactory()), arrayOf("YAML", YAMLFactory()))
    }

    @Rule
    @JvmField
    val testSerialization = SerializationEnvironmentRule()

    private val partyObjectMapper = TestPartyObjectMapper()
    private val mapper = JacksonSupport.createPartyObjectMapper(partyObjectMapper, factory)

    private lateinit var services: ServiceHub
    private lateinit var cordappProvider: CordappProvider

    @Before
    fun setup() {
        val unsignedAttachment = object : AbstractAttachment({ byteArrayOf() }) {
            override val id: SecureHash get() = throw UnsupportedOperationException()
        }

        val attachments = rigorousMock<AttachmentStorage>().also {
            doReturn(unsignedAttachment).whenever(it).openAttachment(any())
        }
        services = rigorousMock()
        cordappProvider = rigorousMock()
        val networkParameters = testNetworkParameters()
        val networkParametersStorage = rigorousMock<NetworkParametersStorage>().also {
            doReturn(networkParameters.serialize().hash).whenever(it).currentParametersHash
        }
        doReturn(networkParametersStorage).whenever(services).networkParametersStorage
        doReturn(cordappProvider).whenever(services).cordappProvider
<<<<<<< HEAD
        doReturn(networkParameters).whenever(services).networkParameters
=======
        doReturn(testNetworkParameters(minimumPlatformVersion = 4)).whenever(services).networkParameters
>>>>>>> e14421b7
        doReturn(attachments).whenever(services).attachments
    }

    @Test
    fun `Amount(Currency) serialization`() {
        assertThat(mapper.valueToTree<TextNode>(Amount.parseCurrency("£25000000")).textValue()).isEqualTo("25000000.00 GBP")
        assertThat(mapper.valueToTree<TextNode>(Amount.parseCurrency("$250000")).textValue()).isEqualTo("250000.00 USD")
    }

    @Test
    fun `Amount(Currency) deserialization`() {
        val old = mapOf(
            "quantity" to 2500000000,
            "token" to "USD"
        )
        assertThat(mapper.convertValue<Amount<Currency>>(old)).isEqualTo(Amount(2_500_000_000, USD))
    }

    @Test
    fun `Amount(Currency) Text deserialization`() {
        assertThat(mapper.convertValue<Amount<Currency>>(TextNode("$25000000"))).isEqualTo(Amount(2_500_000_000, USD))
    }

    @Test
    fun ByteSequence() {
        val byteSequence: ByteSequence = OpaqueBytes.of(1, 2, 3, 4).subSequence(0, 2)
        val json = mapper.valueToTree<BinaryNode>(byteSequence)
        assertThat(json.binaryValue()).containsExactly(1, 2)
        assertThat(json.asText()).isEqualTo(byteArrayOf(1, 2).toBase64())
        assertThat(mapper.convertValue<ByteSequence>(json)).isEqualTo(byteSequence)
    }

    @Test
    fun `OpaqueBytes serialization`() {
        val opaqueBytes = OpaqueBytes(secureRandomBytes(128))
        val json = mapper.valueToTree<BinaryNode>(opaqueBytes)
        assertThat(json.binaryValue()).isEqualTo(opaqueBytes.bytes)
        assertThat(json.asText()).isEqualTo(opaqueBytes.bytes.toBase64())
    }

    @Test
    fun `OpaqueBytes deserialization`() {
        assertThat(mapper.convertValue<OpaqueBytes>(TextNode("1234"))).isEqualTo(OpaqueBytes("1234".toByteArray(UTF_8)))
        assertThat(mapper.convertValue<OpaqueBytes>(BinaryNode(byteArrayOf(1, 2, 3, 4)))).isEqualTo(OpaqueBytes.of(1, 2, 3, 4))
    }

    @Test
    fun SerializedBytes() {
        val data = TestData(BOB_NAME, "Summary", SubTestData(1234))
        val serializedBytes = data.serialize()
        val json = mapper.valueToTree<ObjectNode>(serializedBytes)
        println(mapper.writeValueAsString(json))
        assertThat(json["class"].textValue()).isEqualTo(TestData::class.java.name)
        assertThat(json["deserialized"].valueAs<TestData>(mapper)).isEqualTo(data)
        // Check that the entire JSON object can be converted back to the same SerializedBytes
        assertThat(mapper.convertValue<SerializedBytes<*>>(json)).isEqualTo(serializedBytes)
        assertThat(mapper.convertValue<SerializedBytes<*>>(BinaryNode(serializedBytes.bytes))).isEqualTo(serializedBytes)
    }

    // This is the class that was used to serialise the message for the test below. It's commented out so that it's no
    // longer on the classpath.
//    @CordaSerializable
//    data class ClassNotOnClasspath(val name: CordaX500Name, val value: Int)

    @Test
    fun `SerializedBytes of class not on classpath`() {
        // The contents of the file were written out as follows:
//        ClassNotOnClasspath(BOB_NAME, 54321).serialize().open().copyTo("build" / "class-not-on-classpath-data")

        val serializedBytes = SerializedBytes<Any>(javaClass.getResource("class-not-on-classpath-data").readBytes())
        val json = mapper.valueToTree<ObjectNode>(serializedBytes)
        println(mapper.writeValueAsString(json))
        assertThat(json["class"].textValue()).isEqualTo("net.corda.client.jackson.JacksonSupportTest\$ClassNotOnClasspath")
        assertThat(json["deserialized"].valueAs<Map<*, *>>(mapper)).isEqualTo(mapOf(
                "name" to BOB_NAME.toString(),
                "value" to 54321
        ))
        assertThat(mapper.convertValue<SerializedBytes<*>>(BinaryNode(serializedBytes.bytes))).isEqualTo(serializedBytes)
    }

    @Test
    fun DigitalSignature() {
        val digitalSignature = DigitalSignature(secureRandomBytes(128))
        val json = mapper.valueToTree<BinaryNode>(digitalSignature)
        assertThat(json.binaryValue()).isEqualTo(digitalSignature.bytes)
        assertThat(json.asText()).isEqualTo(digitalSignature.bytes.toBase64())
        assertThat(mapper.convertValue<DigitalSignature>(json)).isEqualTo(digitalSignature)
    }

    @Test
    fun `DigitalSignature WithKey`() {
        val digitalSignature = DigitalSignature.WithKey(BOB_PUBKEY, secureRandomBytes(128))
        val json = mapper.valueToTree<ObjectNode>(digitalSignature)
        val (by, bytes) = json.assertHasOnlyFields("by", "bytes")
        assertThat(by.valueAs<PublicKey>(mapper)).isEqualTo(BOB_PUBKEY)
        assertThat(bytes.binaryValue()).isEqualTo(digitalSignature.bytes)
        assertThat(mapper.convertValue<DigitalSignature.WithKey>(json)).isEqualTo(digitalSignature)
    }

    @Test
    fun DigitalSignatureWithCert() {
        val digitalSignature = DigitalSignatureWithCert(MINI_CORP.identity.certificate, secureRandomBytes(128))
        val json = mapper.valueToTree<ObjectNode>(digitalSignature)
        val (by, bytes) = json.assertHasOnlyFields("by", "bytes", "parentCertsChain")
        assertThat(by.valueAs<X509Certificate>(mapper)).isEqualTo(MINI_CORP.identity.certificate)
        assertThat(bytes.binaryValue()).isEqualTo(digitalSignature.bytes)
        assertThat(mapper.convertValue<DigitalSignatureWithCert>(json)).isEqualTo(digitalSignature)
    }

    @Test
    fun TransactionSignature() {
        val signatureMetadata = SignatureMetadata(1, 1)
        val partialMerkleTree = PartialMerkleTree(PartialTree.Node(
                left = PartialTree.Leaf(SecureHash.randomSHA256()),
                right = PartialTree.IncludedLeaf(SecureHash.randomSHA256())
        ))
        val transactionSignature = TransactionSignature(secureRandomBytes(128), BOB_PUBKEY, signatureMetadata, partialMerkleTree)
        val json = mapper.valueToTree<ObjectNode>(transactionSignature)
        val (bytesJson, byJson, signatureMetadataJson, partialMerkleTreeJson) = json.assertHasOnlyFields(
                "bytes",
                "by",
                "signatureMetadata",
                "partialMerkleTree"
        )
        assertThat(bytesJson.binaryValue()).isEqualTo(transactionSignature.bytes)
        assertThat(byJson.valueAs<PublicKey>(mapper)).isEqualTo(BOB_PUBKEY)
        assertThat(signatureMetadataJson.valueAs<SignatureMetadata>(mapper)).isEqualTo(signatureMetadata)
        assertThat(partialMerkleTreeJson.valueAs<PartialMerkleTree>(mapper).root).isEqualTo(partialMerkleTree.root)
        assertThat(mapper.convertValue<TransactionSignature>(json)).isEqualTo(transactionSignature)
    }

    @Test
    fun `SignedTransaction (WireTransaction)`() {
        val attachmentId = SecureHash.randomSHA256()
        doReturn(attachmentId).whenever(cordappProvider).getContractAttachmentID(DummyContract.PROGRAM_ID)
        val attachmentStorage = rigorousMock<AttachmentStorage>()
        doReturn(attachmentStorage).whenever(services).attachments
        val attachment = rigorousMock<ContractAttachment>()
        doReturn(attachment).whenever(attachmentStorage).openAttachment(attachmentId)
        doReturn(attachmentId).whenever(attachment).id
        doReturn(emptyList<Party>()).whenever(attachment).signerKeys
        doReturn(setOf(DummyContract.PROGRAM_ID)).whenever(attachment).allContracts
        doReturn("app").whenever(attachment).uploader

        val wtx = TransactionBuilder(
                notary = DUMMY_NOTARY,
                inputs = mutableListOf(StateRef(SecureHash.randomSHA256(), 1)),
                attachments = mutableListOf(attachmentId),
                outputs = mutableListOf(createTransactionState()),
                commands = mutableListOf(Command(DummyCommandData, listOf(BOB_PUBKEY))),
                window = TimeWindow.fromStartAndDuration(Instant.now(), 1.hours),
                references = mutableListOf(StateRef(SecureHash.randomSHA256(), 0)),
                privacySalt = net.corda.core.contracts.PrivacySalt()
        ).toWireTransaction(services)
        val stx = sign(wtx)
        partyObjectMapper.identities += listOf(MINI_CORP.party, DUMMY_NOTARY)
        val json = mapper.valueToTree<ObjectNode>(stx)
        println(mapper.writeValueAsString(json))
        val (wtxJson, signaturesJson) = json.assertHasOnlyFields("wire", "signatures")
        assertThat(signaturesJson.childrenAs<TransactionSignature>(mapper)).isEqualTo(stx.sigs)
<<<<<<< HEAD
        val wtxFields = wtxJson.assertHasOnlyFields("id", "notary", "inputs", "attachments", "outputs", "commands", "timeWindow", "privacySalt", "networkParametersHash", "references")
=======
        val wtxFields = wtxJson.assertHasOnlyFields("id", "notary", "inputs", "attachments", "outputs", "commands", "timeWindow", "references", "privacySalt")
>>>>>>> e14421b7
        assertThat(wtxFields[0].valueAs<SecureHash>(mapper)).isEqualTo(wtx.id)
        assertThat(wtxFields[1].valueAs<Party>(mapper)).isEqualTo(wtx.notary)
        assertThat(wtxFields[2].childrenAs<StateRef>(mapper)).isEqualTo(wtx.inputs)
        assertThat(wtxFields[3].childrenAs<SecureHash>(mapper)).isEqualTo(wtx.attachments)
        assertThat(wtxFields[4].childrenAs<TransactionState<*>>(mapper)).isEqualTo(wtx.outputs)
        assertThat(wtxFields[5].childrenAs<Command<*>>(mapper)).isEqualTo(wtx.commands)
        assertThat(wtxFields[6].valueAs<TimeWindow>(mapper)).isEqualTo(wtx.timeWindow)
        assertThat(wtxFields[7].childrenAs<StateRef>(mapper)).isEqualTo(wtx.references)
        assertThat(wtxFields[8].valueAs<PrivacySalt>(mapper)).isEqualTo(wtx.privacySalt)
        assertThat(mapper.convertValue<WireTransaction>(wtxJson)).isEqualTo(wtx)
        assertThat(mapper.convertValue<SignedTransaction>(json)).isEqualTo(stx)
    }

    @Test
    fun TransactionState() {
        val txState = createTransactionState()
        val json = mapper.valueToTree<ObjectNode>(txState)
        println(mapper.writeValueAsString(json))
        partyObjectMapper.identities += listOf(MINI_CORP.party, DUMMY_NOTARY)
        assertThat(mapper.convertValue<TransactionState<*>>(json)).isEqualTo(txState)
    }

    @Test
    fun Command() {
        val command = Command(DummyCommandData, listOf(BOB_PUBKEY))
        val json = mapper.valueToTree<ObjectNode>(command)
        assertThat(mapper.convertValue<Command<*>>(json)).isEqualTo(command)
    }

    @Test
    fun `TimeWindow - fromOnly`() {
        val fromOnly = TimeWindow.fromOnly(Instant.now())
        val json = mapper.valueToTree<ObjectNode>(fromOnly)
        assertThat(mapper.convertValue<TimeWindow>(json)).isEqualTo(fromOnly)
    }

    @Test
    fun `TimeWindow - untilOnly`() {
        val untilOnly = TimeWindow.untilOnly(Instant.now())
        val json = mapper.valueToTree<ObjectNode>(untilOnly)
        assertThat(mapper.convertValue<TimeWindow>(json)).isEqualTo(untilOnly)
    }

    @Test
    fun `TimeWindow - between`() {
        val between = TimeWindow.between(Instant.now(), Instant.now() + 1.days)
        val json = mapper.valueToTree<ObjectNode>(between)
        assertThat(mapper.convertValue<TimeWindow>(json)).isEqualTo(between)
    }

    @Test
    fun PrivacySalt() {
        val privacySalt = net.corda.core.contracts.PrivacySalt()
        val json = mapper.valueToTree<TextNode>(privacySalt)
        assertThat(json.textValue()).isEqualTo(privacySalt.bytes.toHexString())
        assertThat(mapper.convertValue<PrivacySalt>(json)).isEqualTo(privacySalt)
    }

    @Test
    fun SignatureMetadata() {
        val signatureMetadata = SignatureMetadata(2, Crypto.ECDSA_SECP256R1_SHA256.schemeNumberID)
        val json = mapper.valueToTree<ObjectNode>(signatureMetadata)
        val (platformVersion, scheme) = json.assertHasOnlyFields("platformVersion", "scheme")
        assertThat(platformVersion.intValue()).isEqualTo(2)
        assertThat(scheme.textValue()).isEqualTo("ECDSA_SECP256R1_SHA256")
        assertThat(mapper.convertValue<SignatureMetadata>(json)).isEqualTo(signatureMetadata)
    }

    @Test
    fun `SignatureMetadata on unknown schemeNumberID`() {
        val signatureMetadata = SignatureMetadata(2, Int.MAX_VALUE)
        val json = mapper.valueToTree<ObjectNode>(signatureMetadata)
        assertThat(json["scheme"].intValue()).isEqualTo(Int.MAX_VALUE)
        assertThat(mapper.convertValue<SignatureMetadata>(json)).isEqualTo(signatureMetadata)
    }

    @Test
    fun `SignatureScheme serialization`() {
        val json = mapper.valueToTree<TextNode>(Crypto.ECDSA_SECP256R1_SHA256)
        assertThat(json.textValue()).isEqualTo("ECDSA_SECP256R1_SHA256")
    }

    @Test
    fun `SignatureScheme deserialization`() {
        assertThat(mapper.convertValue<SignatureScheme>(TextNode("EDDSA_ED25519_SHA512"))).isSameAs(Crypto.EDDSA_ED25519_SHA512)
        assertThat(mapper.convertValue<SignatureScheme>(IntNode(4))).isSameAs(Crypto.EDDSA_ED25519_SHA512)
    }

    @Test
    fun `PartialTree IncludedLeaf`() {
        val includedLeaf = PartialTree.IncludedLeaf(SecureHash.randomSHA256())
        val json = mapper.valueToTree<ObjectNode>(includedLeaf)
        assertThat(json.assertHasOnlyFields("includedLeaf")[0].textValue()).isEqualTo(includedLeaf.hash.toString())
        assertThat(mapper.convertValue<PartialTree.IncludedLeaf>(json)).isEqualTo(includedLeaf)
    }

    @Test
    fun `PartialTree Leaf`() {
        val leaf = PartialTree.Leaf(SecureHash.randomSHA256())
        val json = mapper.valueToTree<ObjectNode>(leaf)
        assertThat(json.assertHasOnlyFields("leaf")[0].textValue()).isEqualTo(leaf.hash.toString())
        assertThat(mapper.convertValue<PartialTree.Leaf>(json)).isEqualTo(leaf)
    }

    @Test
    fun `simple PartialTree Node`() {
        val node = PartialTree.Node(
                left = PartialTree.Leaf(SecureHash.randomSHA256()),
                right = PartialTree.IncludedLeaf(SecureHash.randomSHA256())
        )
        val json = mapper.valueToTree<ObjectNode>(node)
        println(mapper.writeValueAsString(json))
        val (leftJson, rightJson) = json.assertHasOnlyFields("left", "right")
        assertThat(leftJson.valueAs<PartialTree>(mapper)).isEqualTo(node.left)
        assertThat(rightJson.valueAs<PartialTree>(mapper)).isEqualTo(node.right)
        assertThat(mapper.convertValue<PartialTree.Node>(json)).isEqualTo(node)
    }

    @Test
    fun `complex PartialTree Node`() {
        val node = PartialTree.Node(
                left = PartialTree.IncludedLeaf(SecureHash.randomSHA256()),
                right = PartialTree.Node(
                        left = PartialTree.Leaf(SecureHash.randomSHA256()),
                        right = PartialTree.Leaf(SecureHash.randomSHA256())
                )
        )
        val json = mapper.valueToTree<ObjectNode>(node)
        println(mapper.writeValueAsString(json))
        assertThat(mapper.convertValue<PartialTree.Node>(json)).isEqualTo(node)
    }

    // TODO Issued
    // TODO PartyAndReference

    @Test
    fun CordaX500Name() {
        testToStringSerialisation(CordaX500Name(
                commonName = "COMMON",
                organisationUnit = "ORG UNIT",
                organisation = "ORG",
                locality = "NYC",
                state = "NY",
                country = "US"
        ))
    }

    @Test
    fun `SecureHash SHA256`() {
        testToStringSerialisation(SecureHash.randomSHA256())
    }

    @Test
    fun NetworkHostAndPort() {
        testToStringSerialisation(NetworkHostAndPort("localhost", 9090))
    }

    @Test
    fun UUID() {
        testToStringSerialisation(UUID.randomUUID())
    }

    @Test
    fun Instant() {
        testToStringSerialisation(Instant.now())
    }

    @Test
    fun `Date is treated as Instant`() {
        val date = Date()
        val json = mapper.valueToTree<TextNode>(date)
        assertThat(json.textValue()).isEqualTo(date.toInstant().toString())
        assertThat(mapper.convertValue<Date>(json)).isEqualTo(date)
    }

    @Test
    fun `Party serialization`() {
        val json = mapper.valueToTree<TextNode>(MINI_CORP.party)
        assertThat(json.textValue()).isEqualTo(MINI_CORP.name.toString())
    }

    @Test
    fun `Party serialization with isFullParty = true`() {
        partyObjectMapper.isFullParties = true
        val json = mapper.valueToTree<ObjectNode>(MINI_CORP.party)
        val (name, owningKey) = json.assertHasOnlyFields("name", "owningKey")
        assertThat(name.valueAs<CordaX500Name>(mapper)).isEqualTo(MINI_CORP.name)
        assertThat(owningKey.valueAs<PublicKey>(mapper)).isEqualTo(MINI_CORP.publicKey)
    }

    @Test
    fun `Party deserialization on full name`() {
        fun convertToParty() = mapper.convertValue<Party>(TextNode(MINI_CORP.name.toString()))

        // Check that it fails if it can't find the party
        assertThatThrownBy { convertToParty() }

        partyObjectMapper.identities += MINI_CORP.party
        assertThat(convertToParty()).isEqualTo(MINI_CORP.party)
    }

    @Test
    fun `Party deserialization on part of name`() {
        fun convertToParty() = mapper.convertValue<Party>(TextNode(MINI_CORP.name.organisation))

        // Check that it fails if it can't find the party
        assertThatThrownBy { convertToParty() }

        partyObjectMapper.identities += MINI_CORP.party
        assertThat(convertToParty()).isEqualTo(MINI_CORP.party)
    }

    @Test
    fun `Party deserialization on public key`() {
        fun convertToParty() = mapper.convertValue<Party>(TextNode(MINI_CORP.publicKey.toBase58String()))

        // Check that it fails if it can't find the party
        assertThatThrownBy { convertToParty() }

        partyObjectMapper.identities += MINI_CORP.party
        assertThat(convertToParty()).isEqualTo(MINI_CORP.party)
    }

    @Test
    fun `Party deserialization on name and key`() {
        val party = mapper.convertValue<Party>(mapOf(
                "name" to MINI_CORP.name,
                "owningKey" to MINI_CORP.publicKey
        ))
        // Party.equals is only defined on the public key so we must check the name as well
        assertThat(party.name).isEqualTo(MINI_CORP.name)
        assertThat(party.owningKey).isEqualTo(MINI_CORP.publicKey)
    }

    @Test
    fun PublicKey() {
        val json = mapper.valueToTree<TextNode>(MINI_CORP.publicKey)
        assertThat(json.textValue()).isEqualTo(MINI_CORP.publicKey.toBase58String())
        assertThat(mapper.convertValue<PublicKey>(json)).isEqualTo(MINI_CORP.publicKey)
    }

    @Test
    fun `EdDSA public key`() {
        val publicKey = Crypto.deriveKeyPairFromEntropy(Crypto.EDDSA_ED25519_SHA512, SEED).public
        val json = mapper.valueToTree<TextNode>(publicKey)
        assertThat(json.textValue()).isEqualTo(publicKey.toBase58String())
        assertThat(mapper.convertValue<PublicKey>(json)).isEqualTo(publicKey)
    }

    @Test
    fun CompositeKey() {
        val innerKeys = (1..3).map { i ->
            Crypto.deriveKeyPairFromEntropy(Crypto.EDDSA_ED25519_SHA512, SEED + i.toBigInteger()).public
        }
        // Build a 2 of 3 composite key
        val publicKey = CompositeKey.Builder().let {
            innerKeys.forEach { key -> it.addKey(key, 1) }
            it.build(2)
        }
        val json = mapper.valueToTree<TextNode>(publicKey)
        assertThat(json.textValue()).isEqualTo(publicKey.toBase58String())
        assertThat(mapper.convertValue<CompositeKey>(json)).isEqualTo(publicKey)
    }

    @Test
    fun AnonymousParty() {
        val anonymousParty = AnonymousParty(ALICE_PUBKEY)
        val json = mapper.valueToTree<TextNode>(anonymousParty)
        assertThat(json.textValue()).isEqualTo(ALICE_PUBKEY.toBase58String())
        assertThat(mapper.convertValue<AnonymousParty>(json)).isEqualTo(anonymousParty)
    }

    @Test
    fun `PartyAndCertificate serialization`() {
        val json = mapper.valueToTree<TextNode>(MINI_CORP.identity)
        assertThat(json.textValue()).isEqualTo(MINI_CORP.name.toString())
    }

    @Test
    fun `PartyAndCertificate serialization with isFullParty = true`() {
        partyObjectMapper.isFullParties = true
        val json = mapper.valueToTree<ObjectNode>(MINI_CORP.identity)
        println(mapper.writeValueAsString(json))
        val (name, certPath) = json.assertHasOnlyFields("name", "certPath")
        assertThat(name.valueAs<CordaX500Name>(mapper)).isEqualTo(MINI_CORP.name)
        assertThat(certPath.valueAs<CertPath>(mapper)).isEqualTo(MINI_CORP.identity.certPath)
    }

    @Test
    fun `PartyAndCertificate deserialization on cert path`() {
        val certPathJson = mapper.valueToTree<JsonNode>(MINI_CORP.identity.certPath)
        val partyAndCert = mapper.convertValue<PartyAndCertificate>(mapOf("certPath" to certPathJson))
        // PartyAndCertificate.equals is defined on the Party so we must check the certPath directly
        assertThat(partyAndCert.certPath).isEqualTo(MINI_CORP.identity.certPath)
    }

    @Test
    fun `NodeInfo serialization`() {
        val (nodeInfo) = createNodeInfoAndSigned(ALICE_NAME)
        val json = mapper.valueToTree<ObjectNode>(nodeInfo)
        val (addresses, legalIdentitiesAndCerts, platformVersion, serial) = json.assertHasOnlyFields(
                "addresses",
                "legalIdentitiesAndCerts",
                "platformVersion",
                "serial"
        )
        addresses.run {
            assertThat(this).hasSize(1)
            assertThat(this[0].valueAs<NetworkHostAndPort>(mapper)).isEqualTo(nodeInfo.addresses[0])
        }
        legalIdentitiesAndCerts.run {
            assertThat(this).hasSize(1)
            assertThat(this[0].valueAs<CordaX500Name>(mapper)).isEqualTo(ALICE_NAME)
        }
        assertThat(platformVersion.intValue()).isEqualTo(nodeInfo.platformVersion)
        assertThat(serial.longValue()).isEqualTo(nodeInfo.serial)
    }

    @Test
    fun `NodeInfo deserialization on name`() {
        val (nodeInfo) = createNodeInfoAndSigned(ALICE_NAME)

        fun convertToNodeInfo() = mapper.convertValue<NodeInfo>(TextNode(ALICE_NAME.toString()))

        assertThatThrownBy { convertToNodeInfo() }

        partyObjectMapper.identities += nodeInfo.legalIdentities
        partyObjectMapper.nodes += nodeInfo
        assertThat(convertToNodeInfo()).isEqualTo(nodeInfo)
    }

    @Test
    fun `NodeInfo deserialization on public key`() {
        val (nodeInfo) = createNodeInfoAndSigned(ALICE_NAME)

        fun convertToNodeInfo() = mapper.convertValue<NodeInfo>(TextNode(nodeInfo.legalIdentities[0].owningKey.toBase58String()))

        assertThatThrownBy { convertToNodeInfo() }

        partyObjectMapper.identities += nodeInfo.legalIdentities
        partyObjectMapper.nodes += nodeInfo
        assertThat(convertToNodeInfo()).isEqualTo(nodeInfo)
    }

    @Test
    fun CertPath() {
        val certPath = MINI_CORP.identity.certPath
        val json = mapper.valueToTree<ObjectNode>(certPath)
        println(mapper.writeValueAsString(json))
        val (type, certificates) = json.assertHasOnlyFields("type", "certificates")
        assertThat(type.textValue()).isEqualTo(certPath.type)
        certificates.run {
            val serialNumbers = elements().asSequence().map { it["serialNumber"].bigIntegerValue() }.toList()
            assertThat(serialNumbers).isEqualTo(certPath.x509Certificates.map { it.serialNumber })
        }
        assertThat(mapper.convertValue<CertPath>(json).encoded).isEqualTo(certPath.encoded)
    }

    @Test
    fun `X509Certificate serialization`() {
        val cert: X509Certificate = MINI_CORP.identity.certificate
        val json = mapper.valueToTree<ObjectNode>(cert)
        println(mapper.writeValueAsString(json))
        assertThat(json["serialNumber"].bigIntegerValue()).isEqualTo(cert.serialNumber)
        assertThat(json["issuer"].valueAs<X500Principal>(mapper)).isEqualTo(cert.issuerX500Principal)
        assertThat(json["subject"].valueAs<X500Principal>(mapper)).isEqualTo(cert.subjectX500Principal)
        // cert.publicKey should be converted to a supported format (this is required because [Certificate] returns keys as SUN EC keys, not BC).
        assertThat(json["publicKey"].valueAs<PublicKey>(mapper)).isEqualTo(Crypto.toSupportedPublicKey(cert.publicKey))
        assertThat(json["notAfter"].valueAs<Date>(mapper)).isEqualTo(cert.notAfter)
        assertThat(json["notBefore"].valueAs<Date>(mapper)).isEqualTo(cert.notBefore)
        assertThat(json["encoded"].binaryValue()).isEqualTo(cert.encoded)
    }

    @Test
    fun `X509Certificate deserialization`() {
        val cert: X509Certificate = MINI_CORP.identity.certificate
        assertThat(mapper.convertValue<X509Certificate>(mapOf("encoded" to cert.encoded))).isEqualTo(cert)
        assertThat(mapper.convertValue<X509Certificate>(BinaryNode(cert.encoded))).isEqualTo(cert)
    }

    @Test
    fun X500Principal() {
        testToStringSerialisation(X500Principal("CN=Common,L=London,O=Org,C=UK"))
    }

    @Test
    fun `@CordaSerializable class which has non-c'tor properties`() {
        val data = NonCtorPropertiesData(4434)
        val json = mapper.valueToTree<ObjectNode>(data)
        val (value) = json.assertHasOnlyFields("value")
        assertThat(value.intValue()).isEqualTo(4434)
        assertThat(mapper.convertValue<NonCtorPropertiesData>(json)).isEqualTo(data)
    }

    @Test
    fun `kotlin object`() {
        val json = mapper.valueToTree<ObjectNode>(KotlinObject)
        assertThat(mapper.convertValue<KotlinObject>(json)).isSameAs(KotlinObject)
    }

    @Test
    fun `@CordaSerializable kotlin object`() {
        val json = mapper.valueToTree<ObjectNode>(CordaSerializableKotlinObject)
        assertThat(mapper.convertValue<CordaSerializableKotlinObject>(json)).isSameAs(CordaSerializableKotlinObject)
    }

    private fun sign(ctx: CoreTransaction): SignedTransaction {
        val partialMerkleTree = PartialMerkleTree(PartialTree.Node(
                left = PartialTree.Leaf(SecureHash.randomSHA256()),
                right = PartialTree.IncludedLeaf(SecureHash.randomSHA256())
        ))
        val signatures = listOf(
                TransactionSignature(ByteArray(1), ALICE_PUBKEY, SignatureMetadata(1, Crypto.findSignatureScheme(ALICE_PUBKEY).schemeNumberID), partialMerkleTree),
                TransactionSignature(ByteArray(1), BOB_PUBKEY, SignatureMetadata(1, Crypto.findSignatureScheme(BOB_PUBKEY).schemeNumberID))
        )
        return SignedTransaction(ctx, signatures)
    }

    private fun createTransactionState(): TransactionState<DummyContract.SingleOwnerState> {
        return TransactionState(
                data = DummyContract.SingleOwnerState(magicNumber = 123, owner = MINI_CORP.party),
                contract = DummyContract.PROGRAM_ID,
                notary = DUMMY_NOTARY
        )
    }

    private inline fun <reified T : Any> testToStringSerialisation(value: T) {
        val json = mapper.valueToTree<TextNode>(value)
        assertThat(json.textValue()).isEqualTo(value.toString())
        assertThat(mapper.convertValue<T>(json)).isEqualTo(value)
    }

    private fun JsonNode.assertHasOnlyFields(vararg fieldNames: String): List<JsonNode> {
        assertThat(fieldNames()).containsOnly(*fieldNames)
        return fieldNames.map { this[it] }
    }

    @CordaSerializable
    private data class TestData(val name: CordaX500Name, val summary: String, val subData: SubTestData)

    @CordaSerializable
    private data class SubTestData(val value: Int)

    @CordaSerializable
    private data class NonCtorPropertiesData(val value: Int) {
        @Suppress("unused")
        val nonCtor: Int get() = value
    }

    private object KotlinObject

    @CordaSerializable
    private object CordaSerializableKotlinObject

    private class TestPartyObjectMapper : JacksonSupport.PartyObjectMapper {
        override var isFullParties: Boolean = false
        val identities = ArrayList<Party>()
        val nodes = ArrayList<NodeInfo>()
        override fun wellKnownPartyFromX500Name(name: CordaX500Name): Party? {
            return identities.find { it.name == name }
        }
        override fun partyFromKey(owningKey: PublicKey): Party? {
            return identities.find { it.owningKey == owningKey }
        }
        override fun partiesFromName(query: String): Set<Party> {
            return identities.filter { query in it.name.toString() }.toSet()
        }
        override fun nodeInfoFromParty(party: AbstractParty): NodeInfo? {
            return nodes.find { party in it.legalIdentities }
        }
    }
}<|MERGE_RESOLUTION|>--- conflicted
+++ resolved
@@ -93,17 +93,13 @@
         }
         services = rigorousMock()
         cordappProvider = rigorousMock()
-        val networkParameters = testNetworkParameters()
+        val networkParameters = testNetworkParameters(minimumPlatformVersion = 4)
         val networkParametersStorage = rigorousMock<NetworkParametersStorage>().also {
             doReturn(networkParameters.serialize().hash).whenever(it).currentParametersHash
         }
         doReturn(networkParametersStorage).whenever(services).networkParametersStorage
         doReturn(cordappProvider).whenever(services).cordappProvider
-<<<<<<< HEAD
         doReturn(networkParameters).whenever(services).networkParameters
-=======
-        doReturn(testNetworkParameters(minimumPlatformVersion = 4)).whenever(services).networkParameters
->>>>>>> e14421b7
         doReturn(attachments).whenever(services).attachments
     }
 
@@ -264,11 +260,7 @@
         println(mapper.writeValueAsString(json))
         val (wtxJson, signaturesJson) = json.assertHasOnlyFields("wire", "signatures")
         assertThat(signaturesJson.childrenAs<TransactionSignature>(mapper)).isEqualTo(stx.sigs)
-<<<<<<< HEAD
-        val wtxFields = wtxJson.assertHasOnlyFields("id", "notary", "inputs", "attachments", "outputs", "commands", "timeWindow", "privacySalt", "networkParametersHash", "references")
-=======
-        val wtxFields = wtxJson.assertHasOnlyFields("id", "notary", "inputs", "attachments", "outputs", "commands", "timeWindow", "references", "privacySalt")
->>>>>>> e14421b7
+        val wtxFields = wtxJson.assertHasOnlyFields("id", "notary", "inputs", "attachments", "outputs", "commands", "timeWindow", "references", "privacySalt", "networkParametersHash")
         assertThat(wtxFields[0].valueAs<SecureHash>(mapper)).isEqualTo(wtx.id)
         assertThat(wtxFields[1].valueAs<Party>(mapper)).isEqualTo(wtx.notary)
         assertThat(wtxFields[2].childrenAs<StateRef>(mapper)).isEqualTo(wtx.inputs)
